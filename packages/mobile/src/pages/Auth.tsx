import { useState, useEffect } from "react";
import { Navigate } from "react-router-dom";
import { useTranslation } from "react-i18next";
import { Card, CardContent } from "@/components/ui/card";
import { Button } from "@/components/ui/button";
import { Input } from "@/components/ui/input";
import { Label } from "@/components/ui/label";
import { Alert, AlertDescription } from "@/components/ui/alert";
import { Loader2, Mail, Lock, User, Eye, EyeOff } from "lucide-react";
import { useAuth } from "@shared/contexts/AuthContext";
import { useToast } from "@/hooks/use-toast";
import { startDashStatusSubscriptionsForUser } from "@shared/component/mqtt";
import LanguageSwitcher from "@/components/LanguageSwitcher";
import { supabase } from "@shared/integrations/supabase/client";
import { Capacitor } from "@capacitor/core";

const Auth = () => {
  const { t } = useTranslation();
  const { user, signIn, signUp, signInWithGoogle, signInWithApple, loading } = useAuth();
  const { toast } = useToast();
  const [isSignUp, setIsSignUp] = useState(false);
  const [isSubmitting, setIsSubmitting] = useState(false);
  const [error, setError] = useState<string>("");
  const [showPassword, setShowPassword] = useState(false);

  // iOS 플랫폼 체크 (Apple Sign In은 iOS에서만 지원)
  const isIOS = Capacitor.getPlatform() === 'ios';

  // 페이지 진입 시 스크롤 초기화
  useEffect(() => {
    window.scrollTo(0, 0);
  }, []);

  const [signInData, setSignInData] = useState({
    email: "",
    password: "",
  });

  const [signUpData, setSignUpData] = useState({
    email: "",
    password: "",
    confirmPassword: "",
    displayName: "",
  });

  // 로그인된 사용자는 대시보드로 리다이렉트
  if (user) {
    return <Navigate to="/dashboard" replace />;
  }

  const handleSignIn = async (e: React.FormEvent) => {
    e.preventDefault();
    setIsSubmitting(true);
    setError("");

    try {
      const { error } = await signIn(signInData.email, signInData.password);

      if (error) {
        if (error.message.includes("Invalid login credentials")) {
          setError(t('auth.invalidCredentials'));
        } else if (error.message.includes("Email not confirmed")) {
          setError(t('auth.emailNotConfirmed'));
        } else {
          setError(error.message);
        }
      } else {
        toast({
          title: t('auth.loginSuccess'),
          description: t('auth.welcomeMessage'),
        });
        // 로그인 성공 시점: MQTT dash_status 구독 시작
        try {
          const uid = await supabase.auth.getUser().then(r => r.data.user?.id);
          if (uid) startDashStatusSubscriptionsForUser(uid);
        } catch (error) {
          console.warn('Failed to start MQTT subscriptions:', error);
        }
      }
    } catch (err) {
      setError(t('auth.loginError'));
    } finally {
      setIsSubmitting(false);
    }
  };

  const handleSignUp = async (e: React.FormEvent) => {
    e.preventDefault();
    setIsSubmitting(true);
    setError("");

    if (signUpData.password !== signUpData.confirmPassword) {
      setError(t('auth.passwordMismatch'));
      setIsSubmitting(false);
      return;
    }

    if (signUpData.password.length < 6) {
      setError(t('auth.passwordTooShort'));
      setIsSubmitting(false);
      return;
    }

    try {
      const { error } = await signUp(
        signUpData.email,
        signUpData.password,
        signUpData.displayName
      );

      if (error) {
        if (error.message.includes("User already registered")) {
          setError(t('auth.emailAlreadyExists'));
        } else if (error.message.includes("Password should be at least 6 characters")) {
          setError(t('auth.passwordTooShort'));
        } else {
          setError(error.message);
        }
      } else {
        toast({
          title: t('auth.signupSuccess'),
          description: t('auth.signupSuccessMessage'),
        });
        setSignUpData({ email: "", password: "", confirmPassword: "", displayName: "" });
        setIsSignUp(false);
      }
    } catch (err) {
      setError(t('auth.signupError'));
    } finally {
      setIsSubmitting(false);
    }
  };

  const handleGoogleSignIn = async () => {
    setIsSubmitting(true);
    setError("");

    try {
      const { error } = await signInWithGoogle();

      if (error) {
        setError(error.message);
        toast({
          title: t('auth.loginError'),
          description: error.message,
          variant: "destructive",
        });
      }
    } catch (err) {
      setError(t('auth.loginError'));
    } finally {
      setIsSubmitting(false);
    }
  };

  const handleAppleSignIn = async () => {
    setIsSubmitting(true);
    setError("");

    try {
      const { error } = await signInWithApple();

      if (error) {
        // 에러 메시지가 i18n 키인지 확인하고 번역
        const errorMessage = error.message;
        const translatedError = t(`auth.${errorMessage}`, errorMessage);

        setError(translatedError);
        toast({
          title: t('auth.loginError'),
          description: translatedError,
          variant: "destructive",
        });
      } else {
        toast({
          title: t('auth.loginSuccess'),
          description: t('auth.welcomeMessage'),
        });
        // 로그인 성공 시점: MQTT dash_status 구독 시작
        try {
          const uid = await supabase.auth.getUser().then(r => r.data.user?.id);
          if (uid) startDashStatusSubscriptionsForUser(uid);
        } catch (error) {
          console.warn('Failed to start MQTT subscriptions:', error);
        }
      }
    } catch (err) {
      setError(t('auth.loginError'));
    } finally {
      setIsSubmitting(false);
    }
  };

  if (loading) {
    return (
      <div className="min-h-screen bg-background">
        <div className="h-full flex items-center justify-center px-6">
          <div className="text-center">
            <Loader2 className="h-12 w-12 animate-spin text-primary mx-auto" />
            <p className="mt-4 text-sm text-muted-foreground">{t('common.loading', '로딩 중...')}</p>
          </div>
        </div>
      </div>
    );
  }

  return (
    <div className="min-h-screen bg-background flex items-start justify-center px-4 pb-4 pt-12 relative">
      {/* 배경 장식 - 미묘한 그라데이션 */}
      <div className="absolute inset-0 overflow-hidden pointer-events-none">
        <div className="absolute inset-0 bg-gradient-to-br from-primary/5 via-transparent to-primary/5" />
      </div>

      {/* 메인 카드 */}
      <Card className="w-full max-w-md sm:max-w-lg md:max-w-xl lg:max-w-2xl bg-white/95 dark:bg-card/95 backdrop-blur-xl border-0 shadow-2xl relative z-10">
        <CardContent className="p-5 pt-3 sm:p-6 sm:pt-4 md:p-8 md:pt-5 lg:p-10 lg:pt-6">
          {/* 언어 전환 버튼 - 오른쪽 상단 */}
          <div className="flex justify-end mb-2 md:mb-3">
            <LanguageSwitcher />
          </div>
          {/* 로고 */}
          <div className="flex flex-col items-center mb-4 md:mb-6 lg:mb-8">
            <div className="w-12 h-12 sm:w-14 sm:h-14 md:w-16 md:h-16 mb-2 md:mb-3 flex items-center justify-center bg-primary/10 rounded-2xl">
              <Lock className="w-6 h-6 sm:w-7 sm:h-7 md:w-8 md:h-8 text-primary" />
            </div>
            <h1 className="text-xl sm:text-2xl md:text-3xl lg:text-4xl font-bold text-foreground">
              {isSignUp ? t('auth.createAccount') : t('auth.welcomeBack')}
            </h1>
            <p className="text-xs sm:text-sm md:text-base text-muted-foreground mt-0.5 md:mt-1">
              {isSignUp ? t('auth.joinPlatform') : t('auth.signInToContinue')}
            </p>
          </div>

          {/* 에러 메시지 */}
          {error && (
            <Alert variant="destructive" className="mb-4 py-2">
              <AlertDescription className="text-sm">{error}</AlertDescription>
            </Alert>
          )}

          {/* 로그인 폼 */}
          {!isSignUp ? (
            <form onSubmit={handleSignIn} className="space-y-3 md:space-y-4">
              <div className="space-y-1 md:space-y-2">
                <Label htmlFor="email" className="text-sm md:text-base text-foreground font-medium">
                  {t('auth.username')}
                </Label>
                <div className="relative">
                  <Mail className="absolute left-3 md:left-4 top-1/2 -translate-y-1/2 h-4 w-4 md:h-5 md:w-5 text-muted-foreground" />
                  <Input
                    id="email"
                    type="email"
                    inputMode="email"
                    autoComplete="email"
                    placeholder={t('auth.enterEmail')}
                    value={signInData.email}
                    onChange={(e) => setSignInData({ ...signInData, email: e.target.value })}
                    className="pl-9 md:pl-11 h-10 md:h-12 lg:h-14 bg-muted/50 border-muted text-sm md:text-base"
                    required
                    disabled={isSubmitting}
                    readOnly={false}
                  />
                </div>
              </div>

              <div className="space-y-1 md:space-y-2">
                <div className="flex items-center justify-between">
                  <Label htmlFor="password" className="text-sm md:text-base text-foreground font-medium">
                    {t('auth.password')}
                  </Label>
                  <button
                    type="button"
                    className="text-xs md:text-sm text-primary hover:text-primary/80 font-medium"
                    onClick={() => toast({ title: t('auth.featureComingSoon'), description: t('auth.passwordResetComingSoon') })}
                  >
                    {t('auth.forgotPassword')}
                  </button>
                </div>
                <div className="relative">
                  <Lock className="absolute left-3 md:left-4 top-1/2 -translate-y-1/2 h-4 w-4 md:h-5 md:w-5 text-muted-foreground" />
                  <Input
                    id="password"
                    type={showPassword ? "text" : "password"}
                    inputMode="text"
                    autoComplete="current-password"
                    placeholder={t('auth.enterPassword')}
                    value={signInData.password}
                    onChange={(e) => setSignInData({ ...signInData, password: e.target.value })}
                    className="pl-9 md:pl-11 pr-9 md:pr-11 h-10 md:h-12 lg:h-14 bg-muted/50 border-muted text-sm md:text-base"
                    required
                    disabled={isSubmitting}
                    readOnly={false}
                  />
                  <button
                    type="button"
                    onClick={() => setShowPassword(!showPassword)}
                    className="absolute right-3 md:right-4 top-1/2 -translate-y-1/2 text-muted-foreground hover:text-foreground"
                  >
                    {showPassword ? <EyeOff className="h-4 w-4 md:h-5 md:w-5" /> : <Eye className="h-4 w-4 md:h-5 md:w-5" />}
                  </button>
                </div>
              </div>

              <Button
                type="submit"
                className="w-full h-10 md:h-12 lg:h-14 text-sm md:text-base lg:text-lg font-semibold bg-primary hover:bg-primary/90 shadow-lg"
                disabled={isSubmitting}
              >
                {isSubmitting ? (
                  <>
                    <Loader2 className="mr-2 h-4 w-4 md:h-5 md:w-5 animate-spin" />
                    {t('auth.loggingIn')}
                  </>
                ) : (
                  t('auth.login')
                )}
              </Button>

              <div className="text-center pt-2 md:pt-3">
                <span className="text-xs md:text-sm text-muted-foreground">{t('auth.newUser')} </span>
                <button
                  type="button"
                  onClick={() => {
                    setIsSignUp(true);
                    setError("");
                  }}
                  className="text-xs md:text-sm text-primary hover:text-primary/80 font-semibold"
                >
                  {t('auth.signup')}
                </button>
              </div>
            </form>
          ) : (
            /* 회원가입 폼 */
            <form onSubmit={handleSignUp} className="space-y-3 md:space-y-4">
              <div className="space-y-1 md:space-y-2">
                <Label htmlFor="signup-name" className="text-sm md:text-base text-foreground font-medium">
                  {t('auth.username')}
                </Label>
                <div className="relative">
                  <User className="absolute left-3 md:left-4 top-1/2 -translate-y-1/2 h-4 w-4 md:h-5 md:w-5 text-muted-foreground" />
                  <Input
                    id="signup-name"
                    type="text"
                    placeholder={t('auth.enterName')}
                    value={signUpData.displayName}
                    onChange={(e) => setSignUpData({ ...signUpData, displayName: e.target.value })}
                    className="pl-9 md:pl-11 h-10 md:h-12 lg:h-14 bg-muted/50 border-muted text-sm md:text-base"
                    disabled={isSubmitting}
                  />
                </div>
              </div>

              <div className="space-y-1 md:space-y-2">
                <Label htmlFor="signup-email" className="text-sm md:text-base text-foreground font-medium">
                  {t('auth.email')}
                </Label>
                <div className="relative">
                  <Mail className="absolute left-3 md:left-4 top-1/2 -translate-y-1/2 h-4 w-4 md:h-5 md:w-5 text-muted-foreground" />
                  <Input
                    id="signup-email"
                    type="email"
                    inputMode="email"
                    autoComplete="email"
                    placeholder={t('auth.enterEmail')}
                    value={signUpData.email}
                    onChange={(e) => setSignUpData({ ...signUpData, email: e.target.value })}
                    className="pl-9 md:pl-11 h-10 md:h-12 lg:h-14 bg-muted/50 border-muted text-sm md:text-base"
                    required
                    disabled={isSubmitting}
                    readOnly={false}
                  />
                </div>
              </div>

              <div className="space-y-1 md:space-y-2">
                <Label htmlFor="signup-password" className="text-sm md:text-base text-foreground font-medium">
                  {t('auth.password')}
                </Label>
                <div className="relative">
                  <Lock className="absolute left-3 md:left-4 top-1/2 -translate-y-1/2 h-4 w-4 md:h-5 md:w-5 text-muted-foreground" />
                  <Input
                    id="signup-password"
                    type={showPassword ? "text" : "password"}
                    inputMode="text"
                    autoComplete="new-password"
                    placeholder={t('auth.createPassword')}
                    value={signUpData.password}
                    onChange={(e) => setSignUpData({ ...signUpData, password: e.target.value })}
                    className="pl-9 md:pl-11 pr-9 md:pr-11 h-10 md:h-12 lg:h-14 bg-muted/50 border-muted text-sm md:text-base"
                    required
                    disabled={isSubmitting}
                    readOnly={false}
                  />
                  <button
                    type="button"
                    onClick={() => setShowPassword(!showPassword)}
                    className="absolute right-3 md:right-4 top-1/2 -translate-y-1/2 text-muted-foreground hover:text-foreground"
                  >
                    {showPassword ? <EyeOff className="h-4 w-4 md:h-5 md:w-5" /> : <Eye className="h-4 w-4 md:h-5 md:w-5" />}
                  </button>
                </div>
              </div>

              <div className="space-y-1 md:space-y-2">
                <Label htmlFor="signup-confirm" className="text-sm md:text-base text-foreground font-medium">
                  {t('auth.confirmPassword')}
                </Label>
                <div className="relative">
                  <Lock className="absolute left-3 md:left-4 top-1/2 -translate-y-1/2 h-4 w-4 md:h-5 md:w-5 text-muted-foreground" />
                  <Input
                    id="signup-confirm"
                    type={showPassword ? "text" : "password"}
                    inputMode="text"
                    autoComplete="new-password"
                    placeholder={t('auth.confirmYourPassword')}
                    value={signUpData.confirmPassword}
                    onChange={(e) => setSignUpData({ ...signUpData, confirmPassword: e.target.value })}
                    className="pl-9 md:pl-11 pr-9 md:pr-11 h-10 md:h-12 lg:h-14 bg-muted/50 border-muted text-sm md:text-base"
                    required
                    disabled={isSubmitting}
                    readOnly={false}
                  />
                </div>
              </div>

              <Button
                type="submit"
                className="w-full h-10 md:h-12 lg:h-14 text-sm md:text-base lg:text-lg font-semibold bg-primary hover:bg-primary/90 shadow-lg"
                disabled={isSubmitting}
              >
                {isSubmitting ? (
                  <>
                    <Loader2 className="mr-2 h-4 w-4 md:h-5 md:w-5 animate-spin" />
                    {t('auth.creatingAccount')}
                  </>
                ) : (
                  t('auth.createAccount')
                )}
              </Button>

              <div className="text-center pt-2 md:pt-3">
                <span className="text-xs md:text-sm text-muted-foreground">{t('auth.alreadyHaveAccount')} </span>
                <button
                  type="button"
                  onClick={() => {
                    setIsSignUp(false);
                    setError("");
                  }}
                  className="text-xs md:text-sm text-primary hover:text-primary/80 font-semibold"
                >
                  {t('auth.login')}
                </button>
              </div>
            </form>
          )}

          {/* 소셜 로그인 */}
          {!isSignUp && (
            <div className="mt-4 md:mt-6">
              <div className="relative">
                <div className="absolute inset-0 flex items-center">
                  <div className="w-full border-t border-muted"></div>
                </div>
                <div className="relative flex justify-center text-xs md:text-sm uppercase">
                  <span className="bg-white dark:bg-card px-2 text-muted-foreground">{t('auth.orSignInWith')}</span>
                </div>
              </div>

<<<<<<< HEAD
              <div className="mt-4 md:mt-6 space-y-2 md:space-y-3">
                <Button
                  type="button"
                  variant="outline"
                  className="w-full h-10 md:h-12 lg:h-14 text-sm md:text-base font-medium border-2"
                  onClick={handleAppleSignIn}
                  disabled={isSubmitting}
                >
                  <svg className="mr-2 h-4 w-4 md:h-5 md:w-5" viewBox="0 0 24 24" fill="currentColor">
                    <path d="M17.05 20.28c-.98.95-2.05.88-3.08.4-1.09-.5-2.08-.48-3.24 0-1.44.62-2.2.44-3.06-.4C2.79 15.25 3.51 7.59 9.05 7.31c1.35.07 2.29.74 3.08.8 1.18-.24 2.31-.93 3.57-.84 1.51.12 2.65.72 3.4 1.8-3.12 1.87-2.38 5.98.48 7.13-.57 1.5-1.31 2.99-2.54 4.09l.01-.01M12.03 7.25c-.15-2.23 1.66-4.07 3.74-4.25.29 2.58-2.34 4.5-3.74 4.25z"/>
                  </svg>
                  {t('auth.appleSignIn')}
                </Button>
=======
              <div className="mt-4 space-y-2">
                {/* Apple Sign In - iOS에서만 표시 */}
                {isIOS && (
                  <Button
                    type="button"
                    variant="outline"
                    className="w-full h-10 text-sm font-medium border-2"
                    onClick={handleAppleSignIn}
                    disabled={isSubmitting}
                  >
                    <svg className="mr-2 h-4 w-4" viewBox="0 0 24 24" fill="currentColor">
                      <path d="M17.05 20.28c-.98.95-2.05.88-3.08.4-1.09-.5-2.08-.48-3.24 0-1.44.62-2.2.44-3.06-.4C2.79 15.25 3.51 7.59 9.05 7.31c1.35.07 2.29.74 3.08.8 1.18-.24 2.31-.93 3.57-.84 1.51.12 2.65.72 3.4 1.8-3.12 1.87-2.38 5.98.48 7.13-.57 1.5-1.31 2.99-2.54 4.09l.01-.01M12.03 7.25c-.15-2.23 1.66-4.07 3.74-4.25.29 2.58-2.34 4.5-3.74 4.25z"/>
                    </svg>
                    {t('auth.appleSignIn')}
                  </Button>
                )}
>>>>>>> c9e767c8

                {/* Google Sign In - 모든 플랫폼에서 표시 */}
                <Button
                  type="button"
                  variant="outline"
                  className="w-full h-10 md:h-12 lg:h-14 text-sm md:text-base font-medium border-2"
                  onClick={handleGoogleSignIn}
                  disabled={isSubmitting}
                >
                  <svg className="mr-2 h-4 w-4 md:h-5 md:w-5" viewBox="0 0 24 24">
                    <path
                      fill="currentColor"
                      d="M22.56 12.25c0-.78-.07-1.53-.2-2.25H12v4.26h5.92c-.26 1.37-1.04 2.53-2.21 3.31v2.77h3.57c2.08-1.92 3.28-4.74 3.28-8.09z"
                    />
                    <path
                      fill="currentColor"
                      d="M12 23c2.97 0 5.46-.98 7.28-2.66l-3.57-2.77c-.98.66-2.23 1.06-3.71 1.06-2.86 0-5.29-1.93-6.16-4.53H2.18v2.84C3.99 20.53 7.7 23 12 23z"
                    />
                    <path
                      fill="currentColor"
                      d="M5.84 14.09c-.22-.66-.35-1.36-.35-2.09s.13-1.43.35-2.09V7.07H2.18C1.43 8.55 1 10.22 1 12s.43 3.45 1.18 4.93l2.85-2.22.81-.62z"
                    />
                    <path
                      fill="currentColor"
                      d="M12 5.38c1.62 0 3.06.56 4.21 1.64l3.15-3.15C17.45 2.09 14.97 1 12 1 7.7 1 3.99 3.47 2.18 7.07l3.66 2.84c.87-2.6 3.3-4.53 6.16-4.53z"
                    />
                  </svg>
                  {t('auth.googleSignIn')}
                </Button>
              </div>
            </div>
          )}
        </CardContent>
      </Card>
    </div>
  );
};

export default Auth;<|MERGE_RESOLUTION|>--- conflicted
+++ resolved
@@ -467,38 +467,22 @@
                 </div>
               </div>
 
-<<<<<<< HEAD
               <div className="mt-4 md:mt-6 space-y-2 md:space-y-3">
-                <Button
-                  type="button"
-                  variant="outline"
-                  className="w-full h-10 md:h-12 lg:h-14 text-sm md:text-base font-medium border-2"
-                  onClick={handleAppleSignIn}
-                  disabled={isSubmitting}
-                >
-                  <svg className="mr-2 h-4 w-4 md:h-5 md:w-5" viewBox="0 0 24 24" fill="currentColor">
-                    <path d="M17.05 20.28c-.98.95-2.05.88-3.08.4-1.09-.5-2.08-.48-3.24 0-1.44.62-2.2.44-3.06-.4C2.79 15.25 3.51 7.59 9.05 7.31c1.35.07 2.29.74 3.08.8 1.18-.24 2.31-.93 3.57-.84 1.51.12 2.65.72 3.4 1.8-3.12 1.87-2.38 5.98.48 7.13-.57 1.5-1.31 2.99-2.54 4.09l.01-.01M12.03 7.25c-.15-2.23 1.66-4.07 3.74-4.25.29 2.58-2.34 4.5-3.74 4.25z"/>
-                  </svg>
-                  {t('auth.appleSignIn')}
-                </Button>
-=======
-              <div className="mt-4 space-y-2">
                 {/* Apple Sign In - iOS에서만 표시 */}
                 {isIOS && (
                   <Button
                     type="button"
                     variant="outline"
-                    className="w-full h-10 text-sm font-medium border-2"
+                    className="w-full h-10 md:h-12 lg:h-14 text-sm md:text-base font-medium border-2"
                     onClick={handleAppleSignIn}
                     disabled={isSubmitting}
                   >
-                    <svg className="mr-2 h-4 w-4" viewBox="0 0 24 24" fill="currentColor">
+                    <svg className="mr-2 h-4 w-4 md:h-5 md:w-5" viewBox="0 0 24 24" fill="currentColor">
                       <path d="M17.05 20.28c-.98.95-2.05.88-3.08.4-1.09-.5-2.08-.48-3.24 0-1.44.62-2.2.44-3.06-.4C2.79 15.25 3.51 7.59 9.05 7.31c1.35.07 2.29.74 3.08.8 1.18-.24 2.31-.93 3.57-.84 1.51.12 2.65.72 3.4 1.8-3.12 1.87-2.38 5.98.48 7.13-.57 1.5-1.31 2.99-2.54 4.09l.01-.01M12.03 7.25c-.15-2.23 1.66-4.07 3.74-4.25.29 2.58-2.34 4.5-3.74 4.25z"/>
                     </svg>
                     {t('auth.appleSignIn')}
                   </Button>
                 )}
->>>>>>> c9e767c8
 
                 {/* Google Sign In - 모든 플랫폼에서 표시 */}
                 <Button
